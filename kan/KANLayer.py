--- conflicted
+++ resolved
@@ -135,13 +135,8 @@
                          scale_base_sigma * (torch.rand(in_dim, out_dim)*2-1) * 1/np.sqrt(in_dim))
         #self.scale_base = torch.nn.Parameter(torch.ones(in_dim, out_dim) * scale_base * mask).requires_grad_(sb_trainable)  # make scale trainable
         #else:
-<<<<<<< HEAD
         #self.scale_base = torch.nn.Parameter(scale_base.to(device)).requires_grad_(sb_trainable)  # 为了提高精度，改为FloatTensor。但每次运行前，都需要设置torch.set_default_dtype(torch.float64)。
-        self.scale_sp = torch.nn.Parameter(torch.ones(in_dim, out_dim, device=device) * scale_sp * mask).requires_grad_(sp_trainable)  # make scale trainable
-=======
-        #self.scale_base = torch.nn.Parameter(scale_base.to(device)).requires_grad_(sb_trainable)
         self.scale_sp = torch.nn.Parameter(torch.ones(in_dim, out_dim) * scale_sp * self.mask).requires_grad_(sp_trainable)  # make scale trainable
->>>>>>> 628051d3
         self.base_fun = base_fun
 
         
