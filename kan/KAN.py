import torch
import torch.nn as nn
import numpy as np
from .KANLayer import *
from .Symbolic_KANLayer import *
from .LBFGS import *
import os
import glob
import matplotlib.pyplot as plt
from tqdm import tqdm
import random
import copy
<<<<<<< HEAD

'''
KAN.py:包括定义KAN模型的主要类或函数。由多个KANLayer和Symbolic_KANLayer组成。支持前向传播、搜索模式设置、符号激活函数的固定和建议、模型训练、剪枝、可视化等功能。
'''
=======
RESOURCE_DIR = os.path.join(os.path.dirname(os.path.abspath(__file__)), "figures")
>>>>>>> 4e9af77d

class KAN(nn.Module):
    '''
    KAN class
    
    Attributes:
    -----------
        biases: a list of nn.Linear()
            biases are added on nodes (in principle, biases can be absorbed into activation functions. However, we still have them for better optimization)
        act_fun: a list of KANLayer
            KANLayers
        depth: int
            depth of KAN
        width: list
            number of neurons in each layer. e.g., [2,5,5,3] means 2D inputs, 3D outputs, with 2 layers of 5 hidden neurons.
        grid: int
            the number of grid intervals
        k: int
            the order of piecewise polynomial
        base_fun: fun
            residual function b(x). an activation function phi(x) = sb_scale * b(x) + sp_scale * spline(x)
        symbolic_fun: a list of Symbolic_KANLayer
            Symbolic_KANLayers
        symbolic_enabled: bool
            If False, the symbolic front is not computed (to save time). Default: True.
    
    Methods:
    --------
        __init__():
            initialize a KAN
        initialize_from_another_model():
            initialize a KAN from another KAN (with the same shape, but potentially different grids)
        update_grid_from_samples():
            update spline grids based on samples
        initialize_grid_from_another_model():
            initalize KAN grids from another KAN
        forward():
            forward
        set_mode():
            set the mode of an activation function: 'n' for numeric, 's' for symbolic, 'ns' for combined (note they are visualized differently in plot(). 'n' as black, 's' as red, 'ns' as purple). 
        fix_symbolic():
            fix an activation function to be symbolic
        suggest_symbolic():
            suggest the symbolic candicates of a numeric spline-based activation function
        lock():
            lock activation functions to share parameters
        unlock():
            unlock locked activations
        get_range():
            get the input and output ranges of an activation function
        plot():
            plot the diagram of KAN
        train():
            train KAN
        prune():
            prune KAN
        remove_edge():
            remove some edge of KAN
        remove_node():
            remove some node of KAN
        auto_symbolic():
            automatically fit all splines to be symbolic functions
        symbolic_formula():
            obtain the symbolic formula of the KAN network
    '''

    def __init__(self, width=None, grid=3, k=3, noise_scale=0.1, scale_base_mu=0.0, scale_base_sigma=1.0, base_fun=torch.nn.SiLU(), symbolic_enabled=True, bias_trainable=False, grid_eps=1.0, grid_range=[-1, 1], sp_trainable=True, sb_trainable=True,
                 device='cpu', seed=0):
        '''
        initalize a KAN model
        
        Args:
        -----
            width : list of int
                :math:`[n_0, n_1, .., n_{L-1}]` specify the number of neurons in each layer (including inputs/outputs)
            grid : int
                number of grid intervals. Default: 3.
            k : int
                order of piecewise polynomial. Default: 3.
            noise_scale : float
                initial injected noise to spline. Default: 0.1.
            base_fun : fun
                the residual function b(x). Default: torch.nn.SiLU().
            symbolic_enabled : bool
                compute or skip symbolic computations (for efficiency). By default: True. 
            bias_trainable : bool
                bias parameters are updated or not. By default: True
            grid_eps : float
                When grid_eps = 0, the grid is uniform; when grid_eps = 1, the grid is partitioned using percentiles of samples. 0 < grid_eps < 1 interpolates between the two extremes. Default: 0.02.
            grid_range : list/np.array of shape (2,))
                setting the range of grids. Default: [-1,1].
            sp_trainable : bool
                If true, scale_sp is trainable. Default: True.
            sb_trainable : bool
                If true, scale_base is trainable. Default: True.
            device : str
                device
            seed : int
                random seed
            
        Returns:
        --------
            self
            
        Example
        -------
        >>> model = KAN(width=[2,5,1], grid=5, k=3)
        >>> (model.act_fun[0].in_dim, model.act_fun[0].out_dim), (model.act_fun[1].in_dim, model.act_fun[1].out_dim)
        ((2, 5), (5, 1))
        '''
        super(KAN, self).__init__()

        torch.manual_seed(seed)
        np.random.seed(seed)
        random.seed(seed)

        ### initializeing the numerical front ###

        self.biases = []
        self.act_fun = []
        self.depth = len(width) - 1
        self.width = width

        for l in range(self.depth):
            # splines
            #scale_base = 1 / np.sqrt(width[l]) + (torch.randn(width[l] * width[l + 1], ) * 2 - 1) * noise_scale_base
            scale_base = scale_base_mu * 1 / np.sqrt(width[l]) + \
                         scale_base_sigma * (torch.randn(width[l] , width[l + 1], ) * 2 - 1) * 1/np.sqrt(width[l])
            sp_batch = KANLayer(in_dim=width[l], out_dim=width[l + 1], num=grid, k=k, noise_scale=noise_scale, scale_base=scale_base, scale_sp=1., base_fun=base_fun, grid_eps=grid_eps, grid_range=grid_range, sp_trainable=sp_trainable,
                                sb_trainable=sb_trainable, device=device)
            self.act_fun.append(sp_batch)

            # bias
            bias = nn.Linear(width[l + 1], 1, bias=False, device=device).requires_grad_(bias_trainable)
            bias.weight.data *= 0.
            self.biases.append(bias)

        self.biases = nn.ModuleList(self.biases)
        self.act_fun = nn.ModuleList(self.act_fun)

        self.grid = grid
        self.k = k
        self.base_fun = base_fun

        ### initializing the symbolic front ###
        self.symbolic_fun = []
        for l in range(self.depth):
            sb_batch = Symbolic_KANLayer(in_dim=width[l], out_dim=width[l + 1], device=device)
            self.symbolic_fun.append(sb_batch)

        self.symbolic_fun = nn.ModuleList(self.symbolic_fun)
        self.symbolic_enabled = symbolic_enabled
        
        self.device = device

    def initialize_from_another_model(self, another_model, x):
        '''
        initialize from a parent model. The parent has the same width as the current model but may have different grids.
        
        Args:
        -----
            another_model : KAN
                the parent model used to initialize the current model
            x : 2D torch.float
                inputs, shape (batch, input dimension)
        
        Returns:
        --------
            self : KAN
            
        Example
        -------
        >>> model_coarse = KAN(width=[2,5,1], grid=5, k=3)
        >>> model_fine = KAN(width=[2,5,1], grid=10, k=3)
        >>> print(model_fine.act_fun[0].coef[0][0].data)
        >>> x = torch.normal(0,1,size=(100,2))
        >>> model_fine.initialize_from_another_model(model_coarse, x);
        >>> print(model_fine.act_fun[0].coef[0][0].data)
        tensor(-0.0030)
        tensor(0.0506)
        '''
        another_model(x.to(another_model.device))  # get activations
        batch = x.shape[0]

        self.initialize_grid_from_another_model(another_model, x.to(another_model.device))

        for l in range(self.depth):
            spb = self.act_fun[l]
            spb_parent = another_model.act_fun[l]

            # spb = spb_parent
            preacts = another_model.spline_preacts[l]
            postsplines = another_model.spline_postsplines[l]
            self.act_fun[l].coef.data = curve2coef(preacts.reshape(batch, spb.size).permute(1, 0), postsplines.reshape(batch, spb.size).permute(1, 0), spb.grid, k=spb.k, device=self.device)
            spb.scale_base.data = spb_parent.scale_base.data
            spb.scale_sp.data = spb_parent.scale_sp.data
            spb.mask.data = spb_parent.mask.data
            # print(spb.mask.data, self.act_fun[l].mask.data)

        for l in range(self.depth):
            self.biases[l].weight.data = another_model.biases[l].weight.data

        for l in range(self.depth):
            self.symbolic_fun[l] = another_model.symbolic_fun[l]

        return self

    def update_grid_from_samples(self, x):
        '''
        update grid from samples
        
        Args:
        -----
            x : 2D torch.float
                inputs, shape (batch, input dimension)
            
        Returns:
        --------
            None
         
        Example
        -------
        >>> model = KAN(width=[2,5,1], grid=5, k=3)
        >>> print(model.act_fun[0].grid[0].data)
        >>> x = torch.rand(100,2)*5
        >>> model.update_grid_from_samples(x)
        >>> print(model.act_fun[0].grid[0].data)
        tensor([-1.0000, -0.6000, -0.2000,  0.2000,  0.6000,  1.0000])
        tensor([0.0128, 1.0064, 2.0000, 2.9937, 3.9873, 4.9809])
        '''
        for l in range(self.depth):
            self.forward(x)
            self.act_fun[l].update_grid_from_samples(self.acts[l])

    def initialize_grid_from_another_model(self, model, x):
        '''
        initialize grid from a parent model
        
        Args:
        -----
            model : KAN
                parent model
            x : 2D torch.float
                inputs, shape (batch, input dimension)
            
        Returns:
        --------
            None
        
        Example
        -------
        >>> model_parent = KAN(width=[1,1], grid=5, k=3)
        >>> model_parent.act_fun[0].grid.data = torch.linspace(-2,2,steps=6)[None,:]
        >>> x = torch.linspace(-2,2,steps=1001)[:,None]
        >>> model = KAN(width=[1,1], grid=5, k=3)
        >>> print(model.act_fun[0].grid.data)
        >>> model = model.initialize_from_another_model(model_parent, x)
        >>> print(model.act_fun[0].grid.data)
        tensor([[-1.0000, -0.6000, -0.2000,  0.2000,  0.6000,  1.0000]])
        tensor([[-2.0000, -1.2000, -0.4000,  0.4000,  1.2000,  2.0000]])
        '''
        model(x)
        for l in range(self.depth):
            self.act_fun[l].initialize_grid_from_parent(model.act_fun[l], model.acts[l])

    def forward(self, x):
        '''
        KAN forward
        
        Args:
        -----
            x : 2D torch.float
                inputs, shape (batch, input dimension)
            
        Returns:
        --------
            y : 2D torch.float
                outputs, shape (batch, output dimension)
            
        Example
        -------
        >>> model = KAN(width=[2,5,3], grid=5, k=3)
        >>> x = torch.normal(0,1,size=(100,2))
        >>> model(x).shape
        torch.Size([100, 3])
        '''

        self.acts = []  # shape ([batch, n0], [batch, n1], ..., [batch, n_L])
        self.spline_preacts = []
        self.spline_postsplines = []
        self.spline_postacts = []
        self.acts_scale = []
<<<<<<< HEAD
        self.acts_scale_std = []
        # self.neurons_scale = []
        if isinstance(x, list):
            x = torch.stack(x, dim=-1)
=======

>>>>>>> 4e9af77d
        self.acts.append(x)  # acts shape: (batch, width[l])

        for l in range(self.depth):

            x_numerical, preacts, postacts_numerical, postspline = self.act_fun[l](x)

            if self.symbolic_enabled == True:
                x_symbolic, postacts_symbolic = self.symbolic_fun[l](x)
            else:
                x_symbolic = 0.
                postacts_symbolic = 0.

            x = x_numerical + x_symbolic
            postacts = postacts_numerical + postacts_symbolic

            # self.neurons_scale.append(torch.mean(torch.abs(x), dim=0))
            #grid_reshape = self.act_fun[l].grid.reshape(self.width[l + 1], self.width[l], -1)
            #input_range = grid_reshape[:, :, -1] - grid_reshape[:, :, 0] + 1e-4
            input_range = torch.std(preacts, dim=0) + 0.1
            output_range = torch.std(postacts, dim=0)
            self.acts_scale.append(output_range / input_range)
            self.spline_preacts.append(preacts.detach())
            self.spline_postacts.append(postacts.detach())
            self.spline_postsplines.append(postspline.detach())

            x = x + self.biases[l].weight
            self.acts.append(x)

        return x

    def set_mode(self, l, i, j, mode, mask_n=None):
        '''
        set (l,i,j) activation to have mode 
        
        Args:
        -----
            l : int
                layer index
            i : int
                input neuron index
            j : int
                output neuron index
            mode : str
                'n' (numeric) or 's' (symbolic) or 'ns' (combined)
            mask_n : None or float)
                magnitude of the numeric front
        
        Returns:
        --------
            None
        '''
        if mode == "s":
            mask_n = 0.;
            mask_s = 1.
        elif mode == "n":
            mask_n = 1.;
            mask_s = 0.
        elif mode == "sn" or mode == "ns":
            if mask_n == None:
                mask_n = 1.
            else:
                mask_n = mask_n
            mask_s = 1.
        else:
            mask_n = 0.;
            mask_s = 0.

        self.act_fun[l].mask.data[j * self.act_fun[l].in_dim + i] = mask_n
        self.symbolic_fun[l].mask.data[j, i] = mask_s

    def fix_symbolic(self, l, i, j, fun_name, fit_params_bool=True, a_range=(-10, 10), b_range=(-10, 10), verbose=True, random=False):
        '''
        set (l,i,j) activation to be symbolic (specified by fun_name)
        
        Args:
        -----
            l : int
                layer index
            i : int
                input neuron index
            j : int
                output neuron index
            fun_name : str
                function name
            fit_params_bool : bool
                obtaining affine parameters through fitting (True) or setting default values (False)
            a_range : tuple
                sweeping range of a
            b_range : tuple
                sweeping range of b
            verbose : bool
                If True, more information is printed.
            random : bool
                initialize affine parameteres randomly or as [1,0,1,0]
        
        Returns:
        --------
            None or r2 (coefficient of determination)
            
        Example 1 
        ---------
        >>> # when fit_params_bool = False
        >>> model = KAN(width=[2,5,1], grid=5, k=3)
        >>> model.fix_symbolic(0,1,3,'sin',fit_params_bool=False)
        >>> print(model.act_fun[0].mask.reshape(2,5))
        >>> print(model.symbolic_fun[0].mask.reshape(2,5))
        tensor([[1., 1., 1., 1., 1.],
                [1., 1., 0., 1., 1.]])
        tensor([[0., 0., 0., 0., 0.],
                [0., 0., 1., 0., 0.]])
                    
        Example 2
        ---------
        >>> # when fit_params_bool = True
        >>> model = KAN(width=[2,5,1], grid=5, k=3, noise_scale=1.)
        >>> x = torch.normal(0,1,size=(100,2))
        >>> model(x) # obtain activations (otherwise model does not have attributes acts)
        >>> model.fix_symbolic(0,1,3,'sin',fit_params_bool=True)
        >>> print(model.act_fun[0].mask.reshape(2,5))
        >>> print(model.symbolic_fun[0].mask.reshape(2,5))
        r2 is 0.8131332993507385
        r2 is not very high, please double check if you are choosing the correct symbolic function.
        tensor([[1., 1., 1., 1., 1.],
                [1., 1., 0., 1., 1.]])
        tensor([[0., 0., 0., 0., 0.],
                [0., 0., 1., 0., 0.]])
        '''
        self.set_mode(l, i, j, mode="s")
        if not fit_params_bool:
            self.symbolic_fun[l].fix_symbolic(i, j, fun_name, verbose=verbose, random=random)
            return None
        else:
            x = self.acts[l][:, i]
            y = self.spline_postacts[l][:, j, i]
            r2 = self.symbolic_fun[l].fix_symbolic(i, j, fun_name, x, y, a_range=a_range, b_range=b_range, verbose=verbose)
            return r2

    def unfix_symbolic(self, l, i, j):
        '''
        unfix the (l,i,j) activation function.
        '''
        self.set_mode(l, i, j, mode="n")

    def unfix_symbolic_all(self):
        '''
        unfix all activation functions.
        '''
        for l in range(len(self.width) - 1):
            for i in range(self.width[l]):
                for j in range(self.width[l + 1]):
                    self.unfix_symbolic(l, i, j)

    def lock(self, l, ids):
        '''
        lock ids in the l-th layer to be the same function
        
        Args:
        -----
            l : int
                layer index
            ids : 2D list
                :math:`[[i_1,j_1],[i_2,j_2],...]` set :math:`(l,i_i,j_1), (l,i_2,j_2), ...` to be the same function
        
        Returns:
        --------
            None
         
        Example
        -------
        >>> model = KAN(width=[2,3,1], grid=5, k=3, noise_scale=1.)
        >>> print(model.act_fun[0].weight_sharing.reshape(3,2))
        >>> model.lock(0,[[1,0],[1,1]])
        >>> print(model.act_fun[0].weight_sharing.reshape(3,2))
        tensor([[0, 1],
                [2, 3],
                [4, 5]])
        tensor([[0, 1],
                [2, 1],
                [4, 5]])
        '''
        self.act_fun[l].lock(ids)

    def unlock(self, l, ids):
        '''
        unlock ids in the l-th layer to be the same function
        
        Args:
        -----
            l : int
                layer index
            ids : 2D list)
                [[i1,j1],[i2,j2],...] set (l,ii,j1), (l,i2,j2), ... to be unlocked
            
        Example:
        --------
        >>> model = KAN(width=[2,3,1], grid=5, k=3, noise_scale=1.)
        >>> model.lock(0,[[1,0],[1,1]])
        >>> print(model.act_fun[0].weight_sharing.reshape(3,2))
        >>> model.unlock(0,[[1,0],[1,1]])
        >>> print(model.act_fun[0].weight_sharing.reshape(3,2))
        tensor([[0, 1],
                [2, 1],
                [4, 5]])
        tensor([[0, 1],
                [2, 3],
                [4, 5]])
        '''
        self.act_fun[l].unlock(ids)

    def get_range(self, l, i, j, verbose=True):
        '''
        Get the input range and output range of the (l,i,j) activation
        
        Args:
        -----
            l : int
                layer index
            i : int
                input neuron index
            j : int
                output neuron index
        
        Returns:
        --------
            x_min : float
                minimum of input
            x_max : float
                maximum of input
            y_min : float
                minimum of output
            y_max : float
                maximum of output
        
        Example
        -------
        >>> model = KAN(width=[2,3,1], grid=5, k=3, noise_scale=1.)
        >>> x = torch.normal(0,1,size=(100,2))
        >>> model(x) # do a forward pass to obtain model.acts
        >>> model.get_range(0,0,0)
        x range: [-2.13 , 2.75 ]
        y range: [-0.50 , 1.83 ]
        (tensor(-2.1288), tensor(2.7498), tensor(-0.5042), tensor(1.8275))
        '''
        x = self.spline_preacts[l][:, j, i]
        y = self.spline_postacts[l][:, j, i]
        x_min = torch.min(x)
        x_max = torch.max(x)
        y_min = torch.min(y)
        y_max = torch.max(y)
        if verbose:
            print('x range: [' + '%.2f' % x_min, ',', '%.2f' % x_max, ']')
            print('y range: [' + '%.2f' % y_min, ',', '%.2f' % y_max, ']')
        return x_min, x_max, y_min, y_max

    def plot(self, folder="./figures", beta=3, mask=False, mode="supervised", scale=0.5, tick=False, sample=False, in_vars=None, out_vars=None, title=None):
        '''
        plot KAN
        
        Args:
        -----
            folder : str
                the folder to store pngs
            beta : float
                positive number. control the transparency of each activation. transparency = tanh(beta*l1).
            mask : bool
                If True, plot with mask (need to run prune() first to obtain mask). If False (by default), plot all activation functions.
            mode : bool
                "supervised" or "unsupervised". If "supervised", l1 is measured by absolution value (not subtracting mean); if "unsupervised", l1 is measured by standard deviation (subtracting mean).
            scale : float
                control the size of the diagram
            in_vars: None or list of str
                the name(s) of input variables
            out_vars: None or list of str
                the name(s) of output variables
            title: None or str
                title
            
        Returns:
        --------
            Figure
            
        Example
        -------
        >>> # see more interactive examples in demos
        >>> model = KAN(width=[2,3,1], grid=3, k=3, noise_scale=1.0)
        >>> x = torch.normal(0,1,size=(100,2))
        >>> model(x) # do a forward pass to obtain model.acts
        >>> model.plot()
        '''
        if not os.path.exists(folder):
            os.makedirs(folder)
        # matplotlib.use('Agg')
        depth = len(self.width) - 1
        for l in range(depth):
            w_large = 2.0
            for i in range(self.width[l]):
                for j in range(self.width[l + 1]):
                    rank = torch.argsort(self.acts[l][:, i])
                    fig, ax = plt.subplots(figsize=(w_large, w_large))

                    num = rank.shape[0]

                    symbol_mask = self.symbolic_fun[l].mask[j][i]
                    numerical_mask = self.act_fun[l].mask.reshape(self.width[l + 1], self.width[l])[j][i]
                    if symbol_mask > 0. and numerical_mask > 0.:
                        color = 'purple'
                        alpha_mask = 1
                    if symbol_mask > 0. and numerical_mask == 0.:
                        color = "red"
                        alpha_mask = 1
                    if symbol_mask == 0. and numerical_mask > 0.:
                        color = "black"
                        alpha_mask = 1
                    if symbol_mask == 0. and numerical_mask == 0.:
                        color = "white"
                        alpha_mask = 0

                    if tick == True:
                        ax.tick_params(axis="y", direction="in", pad=-22, labelsize=50)
                        ax.tick_params(axis="x", direction="in", pad=-15, labelsize=50)
                        x_min, x_max, y_min, y_max = self.get_range(l, i, j, verbose=False)
                        plt.xticks([x_min, x_max], ['%2.f' % x_min, '%2.f' % x_max])
                        plt.yticks([y_min, y_max], ['%2.f' % y_min, '%2.f' % y_max])
                    else:
                        plt.xticks([])
                        plt.yticks([])
                    if alpha_mask == 1:
                        plt.gca().patch.set_edgecolor('black')
                    else:
                        plt.gca().patch.set_edgecolor('white')
                    plt.gca().patch.set_linewidth(1.5)
                    # plt.axis('off')

                    plt.plot(self.acts[l][:, i][rank].cpu().detach().numpy(), self.spline_postacts[l][:, j, i][rank].cpu().detach().numpy(), color=color, lw=5)
                    if sample == True:
                        plt.scatter(self.acts[l][:, i][rank].cpu().detach().numpy(), self.spline_postacts[l][:, j, i][rank].cpu().detach().numpy(), color=color, s=400 * scale ** 2)
                    plt.gca().spines[:].set_color(color)

                    lock_id = self.act_fun[l].lock_id[j * self.width[l] + i].long().item()
                    if lock_id > 0:
                        # im = plt.imread(f'{folder}/lock.png')
                        im = plt.imread(f'{RESOURCE_DIR}/lock.png')
                        newax = fig.add_axes([0.15, 0.7, 0.15, 0.15])
                        plt.text(500, 400, lock_id, fontsize=15)
                        newax.imshow(im)
                        newax.axis('off')

                    plt.savefig(f'{folder}/sp_{l}_{i}_{j}.png', bbox_inches="tight", dpi=400)
                    plt.close()

        def score2alpha(score):
            return np.tanh(beta * score)

        alpha = [score2alpha(score.cpu().detach().numpy()) for score in self.acts_scale]

        # draw skeleton
        width = np.array(self.width)
        A = 1
        y0 = 0.4  # 0.4

        # plt.figure(figsize=(5,5*(neuron_depth-1)*y0))
        neuron_depth = len(width)
        min_spacing = A / np.maximum(np.max(width), 5)

        max_neuron = np.max(width)
        max_num_weights = np.max(width[:-1] * width[1:])
        y1 = 0.4 / np.maximum(max_num_weights, 3)

        fig, ax = plt.subplots(figsize=(10 * scale, 10 * scale * (neuron_depth - 1) * y0))
        # fig, ax = plt.subplots(figsize=(5,5*(neuron_depth-1)*y0))

        # plot scatters and lines
        for l in range(neuron_depth):
            n = width[l]
            spacing = A / n
            for i in range(n):
                plt.scatter(1 / (2 * n) + i / n, l * y0, s=min_spacing ** 2 * 10000 * scale ** 2, color='black')

                if l < neuron_depth - 1:
                    # plot connections
                    n_next = width[l + 1]
                    N = n * n_next
                    for j in range(n_next):
                        id_ = i * n_next + j

                        symbol_mask = self.symbolic_fun[l].mask[j][i]
                        numerical_mask = self.act_fun[l].mask.reshape(self.width[l + 1], self.width[l])[j][i]
                        if symbol_mask == 1. and numerical_mask == 1.:
                            color = 'purple'
                            alpha_mask = 1.
                        if symbol_mask == 1. and numerical_mask == 0.:
                            color = "red"
                            alpha_mask = 1.
                        if symbol_mask == 0. and numerical_mask == 1.:
                            color = "black"
                            alpha_mask = 1.
                        if symbol_mask == 0. and numerical_mask == 0.:
                            color = "white"
                            alpha_mask = 0.
                        if mask == True:
                            plt.plot([1 / (2 * n) + i / n, 1 / (2 * N) + id_ / N], [l * y0, (l + 1 / 2) * y0 - y1], color=color, lw=2 * scale, alpha=alpha[l][j][i] * self.mask[l][i].item() * self.mask[l + 1][j].item())
                            plt.plot([1 / (2 * N) + id_ / N, 1 / (2 * n_next) + j / n_next], [(l + 1 / 2) * y0 + y1, (l + 1) * y0], color=color, lw=2 * scale, alpha=alpha[l][j][i] * self.mask[l][i].item() * self.mask[l + 1][j].item())
                        else:
                            plt.plot([1 / (2 * n) + i / n, 1 / (2 * N) + id_ / N], [l * y0, (l + 1 / 2) * y0 - y1], color=color, lw=2 * scale, alpha=alpha[l][j][i] * alpha_mask)
                            plt.plot([1 / (2 * N) + id_ / N, 1 / (2 * n_next) + j / n_next], [(l + 1 / 2) * y0 + y1, (l + 1) * y0], color=color, lw=2 * scale, alpha=alpha[l][j][i] * alpha_mask)

            plt.xlim(0, 1)
            plt.ylim(-0.1 * y0, (neuron_depth - 1 + 0.1) * y0)

        # -- Transformation functions
        DC_to_FC = ax.transData.transform
        FC_to_NFC = fig.transFigure.inverted().transform
        # -- Take data coordinates and transform them to normalized figure coordinates
        DC_to_NFC = lambda x: FC_to_NFC(DC_to_FC(x))

        plt.axis('off')

        # plot splines
        for l in range(neuron_depth - 1):
            n = width[l]
            for i in range(n):
                n_next = width[l + 1]
                N = n * n_next
                for j in range(n_next):
                    id_ = i * n_next + j
                    im = plt.imread(f'{folder}/sp_{l}_{i}_{j}.png')
                    left = DC_to_NFC([1 / (2 * N) + id_ / N - y1, 0])[0]
                    right = DC_to_NFC([1 / (2 * N) + id_ / N + y1, 0])[0]
                    bottom = DC_to_NFC([0, (l + 1 / 2) * y0 - y1])[1]
                    up = DC_to_NFC([0, (l + 1 / 2) * y0 + y1])[1]
                    newax = fig.add_axes([left, bottom, right - left, up - bottom])
                    # newax = fig.add_axes([1/(2*N)+id_/N-y1, (l+1/2)*y0-y1, y1, y1], anchor='NE')
                    if mask == False:
                        newax.imshow(im, alpha=alpha[l][j][i])
                    else:
                        ### make sure to run model.prune() first to compute mask ###
                        newax.imshow(im, alpha=alpha[l][j][i] * self.mask[l][i].item() * self.mask[l + 1][j].item())
                    newax.axis('off')

        if in_vars != None:
            n = self.width[0]
            for i in range(n):
                plt.gcf().get_axes()[0].text(1 / (2 * (n)) + i / (n), -0.1, in_vars[i], fontsize=40 * scale, horizontalalignment='center', verticalalignment='center')

        if out_vars != None:
            n = self.width[-1]
            for i in range(n):
                plt.gcf().get_axes()[0].text(1 / (2 * (n)) + i / (n), y0 * (len(self.width) - 1) + 0.1, out_vars[i], fontsize=40 * scale, horizontalalignment='center', verticalalignment='center')

        if title != None:
            plt.gcf().get_axes()[0].text(0.5, y0 * (len(self.width) - 1) + 0.2, title, fontsize=40 * scale, horizontalalignment='center', verticalalignment='center')

    def train(self, dataset, opt="LBFGS", steps=100, log=1, lamb=0., lamb_l1=1., lamb_entropy=0., lamb_coef=0., lamb_coefdiff=0., update_grid=True, grid_update_num=10, loss_fn=None, lr=1., stop_grid_update_step=50, batch=-1,
              small_mag_threshold=1e-16, small_reg_factor=1., metrics=None, sglr_avoid=False, save_fig=False, in_vars=None, out_vars=None, beta=3, save_fig_freq=1, img_folder='./video'):
        '''
        training

        Args:
        -----
            dataset : dic
                contains dataset['train_input'], dataset['train_label'], dataset['test_input'], dataset['test_label']
            opt : str
                "LBFGS" or "Adam"
            steps : int
                training steps
            log : int
                logging frequency
            lamb : float
                overall penalty strength
            lamb_l1 : float
                l1 penalty strength
            lamb_entropy : float
                entropy penalty strength
            lamb_coef : float
                coefficient magnitude penalty strength
            lamb_coefdiff : float
                difference of nearby coefficits (smoothness) penalty strength
            update_grid : bool
                If True, update grid regularly before stop_grid_update_step
            grid_update_num : int
                the number of grid updates before stop_grid_update_step
            stop_grid_update_step : int
                no grid updates after this training step
            batch : int
                batch size, if -1 then full.
            small_mag_threshold : float
                threshold to determine large or small numbers (may want to apply larger penalty to smaller numbers)
            small_reg_factor : float
                penalty strength applied to small factors relative to large factos
            save_fig_freq : int
                save figure every (save_fig_freq) step

        Returns:
        --------
            results : dic
                results['train_loss'], 1D array of training losses (RMSE)
                results['test_loss'], 1D array of test losses (RMSE)
                results['reg'], 1D array of regularization

        Example
        -------
        >>> # for interactive examples, please see demos
        >>> from utils import create_dataset
        >>> model = KAN(width=[2,5,1], grid=5, k=3, noise_scale=0.1, seed=0)
        >>> f = lambda x: torch.exp(torch.sin(torch.pi*x[:,[0]]) + x[:,[1]]**2)
        >>> dataset = create_dataset(f, n_var=2)
        >>> model.train(dataset, opt='LBFGS', steps=50, lamb=0.01);
        >>> model.plot()
        '''

        def reg(acts_scale):

            def nonlinear(x, th=small_mag_threshold, factor=small_reg_factor):
                return (x < th) * x * factor + (x > th) * (x + (factor - 1) * th)

            reg_ = 0.
            for i in range(len(acts_scale)):
                vec = acts_scale[i].reshape(-1, )

                p = vec / torch.sum(vec)
                l1 = torch.sum(nonlinear(vec))
                entropy = - torch.sum(p * torch.log2(p + 1e-4))
                reg_ += lamb_l1 * l1 + lamb_entropy * entropy  # both l1 and entropy

            # regularize coefficient to encourage spline to be zero
            for i in range(len(self.act_fun)):
                coeff_l1 = torch.sum(torch.mean(torch.abs(self.act_fun[i].coef), dim=1))
                coeff_diff_l1 = torch.sum(torch.mean(torch.abs(torch.diff(self.act_fun[i].coef)), dim=1))
                reg_ += lamb_coef * coeff_l1 + lamb_coefdiff * coeff_diff_l1

            return reg_

        pbar = tqdm(range(steps), desc='description', ncols=100)

        if loss_fn == None:
            loss_fn = loss_fn_eval = lambda x, y: torch.mean((x - y) ** 2)
        else:
            loss_fn = loss_fn_eval = loss_fn

        grid_update_freq = int(stop_grid_update_step / grid_update_num)

        if opt == "Adam":
            optimizer = torch.optim.Adam(self.parameters(), lr=lr)
        elif opt == "LBFGS":
            optimizer = LBFGS(self.parameters(), lr=lr, history_size=10, line_search_fn="strong_wolfe", tolerance_grad=1e-32, tolerance_change=1e-32, tolerance_ys=1e-32)

        results = {}
        results['train_loss'] = []
        results['test_loss'] = []
        results['reg'] = []
        if metrics != None:
            for i in range(len(metrics)):
                results[metrics[i].__name__] = []

        if batch == -1 or batch > dataset['train_input'].shape[0]:
            batch_size = dataset['train_input'].shape[0]
            batch_size_test = dataset['test_input'].shape[0]
        else:
            batch_size = batch

        global train_loss, reg_

        def closure():
            global train_loss, reg_
            optimizer.zero_grad()
            pred = self.forward(dataset['train_input'][train_id].to(self.device))
            if sglr_avoid == True:
                id_ = torch.where(torch.isnan(torch.sum(pred, dim=1)) == False)[0]
                train_loss = loss_fn(pred[id_], dataset['train_label'][train_id][id_].to(self.device))
            else:
                train_loss = loss_fn(pred, dataset['train_label'][train_id].to(self.device))
            reg_ = reg(self.acts_scale)
            objective = train_loss + lamb * reg_
            objective.backward()
            return objective

        if save_fig:
            if not os.path.exists(img_folder):
                os.makedirs(img_folder)

        for _ in pbar:

            train_id = np.random.choice(dataset['train_input'].shape[0], batch_size, replace=False)

            if _ % grid_update_freq == 0 and _ < stop_grid_update_step and update_grid:
                self.update_grid_from_samples(dataset['train_input'][train_id].to(self.device))

            if opt == "LBFGS":
                optimizer.step(closure)

            if opt == "Adam":
                pred = self.forward(dataset['train_input'][train_id].to(self.device))
                if sglr_avoid == True:
                    id_ = torch.where(torch.isnan(torch.sum(pred, dim=1)) == False)[0]
                    train_loss = loss_fn(pred[id_], dataset['train_label'][train_id][id_].to(self.device))
                else:
                    train_loss = loss_fn(pred, dataset['train_label'][train_id].to(self.device))
                reg_ = reg(self.acts_scale)
                loss = train_loss + lamb * reg_
                optimizer.zero_grad()
                loss.backward()
                optimizer.step()

            test_loss = loss_fn_eval(self.forward(dataset['test_input'].to(self.device)), dataset['test_label'].to(self.device))

            if _ % log == 0:
                pbar.set_description("train loss: %.2e | test loss: %.2e | reg: %.2e " % (torch.sqrt(train_loss).cpu().detach().numpy(), torch.sqrt(test_loss).cpu().detach().numpy(), reg_.cpu().detach().numpy()))

            if metrics != None:
                for i in range(len(metrics)):
                    results[metrics[i].__name__].append(metrics[i]().item())

            results['train_loss'].append(torch.sqrt(train_loss).cpu().detach().numpy())
            results['test_loss'].append(torch.sqrt(test_loss).cpu().detach().numpy())
            results['reg'].append(reg_.cpu().detach().numpy())

            if save_fig and _ % save_fig_freq == 0:
                self.plot(folder=img_folder, in_vars=in_vars, out_vars=out_vars, title="Step {}".format(_), beta=beta)
                plt.savefig(img_folder + '/' + str(_) + '.jpg', bbox_inches='tight', dpi=200)
                plt.close()

        return results

    def prune(self, threshold=1e-2, mode="auto", active_neurons_id=None):
        '''
        pruning KAN on the node level. If a node has small incoming or outgoing connection, it will be pruned away.
        
        Args:
        -----
            threshold : float
                the threshold used to determine whether a node is small enough
            mode : str
                "auto" or "manual". If "auto", the thresold will be used to automatically prune away nodes. If "manual", active_neuron_id is needed to specify which neurons are kept (others are thrown away).
            active_neuron_id : list of id lists
                For example, [[0,1],[0,2,3]] means keeping the 0/1 neuron in the 1st hidden layer and the 0/2/3 neuron in the 2nd hidden layer. Pruning input and output neurons is not supported yet.
            
        Returns:
        --------
            model2 : KAN
                pruned model
         
        Example
        -------
        >>> # for more interactive examples, please see demos
        >>> from utils import create_dataset
        >>> model = KAN(width=[2,5,1], grid=5, k=3, noise_scale=0.1, seed=0)
        >>> f = lambda x: torch.exp(torch.sin(torch.pi*x[:,[0]]) + x[:,[1]]**2)
        >>> dataset = create_dataset(f, n_var=2)
        >>> model.train(dataset, opt='LBFGS', steps=50, lamb=0.01);
        >>> model.prune()
        >>> model.plot(mask=True)
        '''
        mask = [torch.ones(self.width[0], )]
        active_neurons = [list(range(self.width[0]))]
        for i in range(len(self.acts_scale) - 1):
            if mode == "auto":
                in_important = torch.max(self.acts_scale[i], dim=1)[0] > threshold
                out_important = torch.max(self.acts_scale[i + 1], dim=0)[0] > threshold
                overall_important = in_important * out_important
            elif mode == "manual":
                overall_important = torch.zeros(self.width[i + 1], dtype=torch.bool)
                overall_important[active_neurons_id[i + 1]] = True
            mask.append(overall_important.float())
            active_neurons.append(torch.where(overall_important == True)[0])
        active_neurons.append(list(range(self.width[-1])))
        mask.append(torch.ones(self.width[-1], ))

        self.mask = mask  # this is neuron mask for the whole model

        # update act_fun[l].mask
        for l in range(len(self.acts_scale) - 1):
            for i in range(self.width[l + 1]):
                if i not in active_neurons[l + 1]:
                    self.remove_node(l + 1, i)

        model2 = KAN(copy.deepcopy(self.width), self.grid, self.k, base_fun=self.base_fun, device=self.device)
        model2.load_state_dict(self.state_dict())
        for i in range(len(self.acts_scale)):
            if i < len(self.acts_scale) - 1:
                model2.biases[i].weight.data = model2.biases[i].weight.data[:, active_neurons[i + 1]]

            model2.act_fun[i] = model2.act_fun[i].get_subset(active_neurons[i], active_neurons[i + 1])
            model2.width[i] = len(active_neurons[i])
            model2.symbolic_fun[i] = self.symbolic_fun[i].get_subset(active_neurons[i], active_neurons[i + 1])

        return model2

    def remove_edge(self, l, i, j):
        '''
        remove activtion phi(l,i,j) (set its mask to zero)
        
        Args:
        -----
            l : int
                layer index
            i : int
                input neuron index
            j : int
                output neuron index
        
        Returns:
        --------
            None
        '''
        self.act_fun[l].mask[j * self.width[l] + i] = 0.

    def remove_node(self, l, i):
        '''
        remove neuron (l,i) (set the masks of all incoming and outgoing activation functions to zero)
        
        Args:
        -----
            l : int
                layer index
            i : int
                neuron index
        
        Returns:
        --------
            None
        '''
        self.act_fun[l - 1].mask[i * self.width[l - 1] + torch.arange(self.width[l - 1])] = 0.
        self.act_fun[l].mask[torch.arange(self.width[l + 1]) * self.width[l] + i] = 0.
        self.symbolic_fun[l - 1].mask[i, :] *= 0.
        self.symbolic_fun[l].mask[:, i] *= 0.

    def suggest_symbolic(self, l, i, j, a_range=(-10, 10), b_range=(-10, 10), lib=None, topk=5, verbose=True):
        '''suggest the symbolic candidates of phi(l,i,j)
        
        Args:
        -----
            l : int
                layer index
            i : int 
                input neuron index
            j : int 
                output neuron index
            lib : dic
                library of symbolic bases. If lib = None, the global default library will be used. 
            topk : int
                display the top k symbolic functions (according to r2)
            verbose : bool
                If True, more information will be printed.
           
        Returns:
        --------
            None
            
        Example
        -------
        >>> model = KAN(width=[2,5,1], grid=5, k=3, noise_scale=0.1, seed=0)
        >>> f = lambda x: torch.exp(torch.sin(torch.pi*x[:,[0]]) + x[:,[1]]**2)
        >>> dataset = create_dataset(f, n_var=2)
        >>> model.train(dataset, opt='LBFGS', steps=50, lamb=0.01);
        >>> model = model.prune()
        >>> model(dataset['train_input'])
        >>> model.suggest_symbolic(0,0,0)
        function , r2
        sin , 0.9994412064552307
        gaussian , 0.9196369051933289
        tanh , 0.8608126044273376
        sigmoid , 0.8578218817710876
        arctan , 0.842217743396759
        '''
        r2s = []

        if lib == None:
            symbolic_lib = SYMBOLIC_LIB
        else:
            symbolic_lib = {}
            for item in lib:
                symbolic_lib[item] = SYMBOLIC_LIB[item]

        for (name, fun) in symbolic_lib.items():
            r2 = self.fix_symbolic(l, i, j, name, a_range=a_range, b_range=b_range, verbose=False)
            r2s.append(r2.item())

        self.unfix_symbolic(l, i, j)

        sorted_ids = np.argsort(r2s)[::-1][:topk]
        r2s = np.array(r2s)[sorted_ids][:topk]
        topk = np.minimum(topk, len(symbolic_lib))
        if verbose == True:
            print('function', ',', 'r2')
            for i in range(topk):
                print(list(symbolic_lib.items())[sorted_ids[i]][0], ',', r2s[i])

        best_name = list(symbolic_lib.items())[sorted_ids[0]][0]
        best_fun = list(symbolic_lib.items())[sorted_ids[0]][1]
        best_r2 = r2s[0]
        return best_name, best_fun, best_r2

    def auto_symbolic(self, a_range=(-10, 10), b_range=(-10, 10), lib=None, verbose=1):
        '''
        automatic symbolic regression: using top 1 suggestion from suggest_symbolic to replace splines with symbolic activations
        
        Args:
        -----
            lib : None or a list of function names
                the symbolic library 
            verbose : int
                verbosity
                
        Returns:
        --------
            None (print suggested symbolic formulas)
            
        Example 1
        ---------
        >>> # default library
        >>> from utils import create_dataset
        >>> model = KAN(width=[2,5,1], grid=5, k=3, noise_scale=0.1, seed=0)
        >>> f = lambda x: torch.exp(torch.sin(torch.pi*x[:,[0]]) + x[:,[1]]**2)
        >>> dataset = create_dataset(f, n_var=2)
        >>> model.train(dataset, opt='LBFGS', steps=50, lamb=0.01);
        >>> >>> model = model.prune()
        >>> model(dataset['train_input'])
        >>> model.auto_symbolic()
        fixing (0,0,0) with sin, r2=0.9994837045669556
        fixing (0,1,0) with cosh, r2=0.9978033900260925
        fixing (1,0,0) with arctan, r2=0.9997088313102722
        
        Example 2
        ---------
        >>> # customized library
        >>> from utils import create_dataset
        >>> model = KAN(width=[2,5,1], grid=5, k=3, noise_scale=0.1, seed=0)
        >>> f = lambda x: torch.exp(torch.sin(torch.pi*x[:,[0]]) + x[:,[1]]**2)
        >>> dataset = create_dataset(f, n_var=2)
        >>> model.train(dataset, opt='LBFGS', steps=50, lamb=0.01);
        >>> >>> model = model.prune()
        >>> model(dataset['train_input'])
        >>> model.auto_symbolic(lib=['exp','sin','x^2'])
        fixing (0,0,0) with sin, r2=0.999411404132843
        fixing (0,1,0) with x^2, r2=0.9962921738624573
        fixing (1,0,0) with exp, r2=0.9980258941650391
        '''
        for l in range(len(self.width) - 1):
            for i in range(self.width[l]):
                for j in range(self.width[l + 1]):
                    if self.symbolic_fun[l].mask[j, i] > 0.:
                        print(f'skipping ({l},{i},{j}) since already symbolic')
                    else:
                        name, fun, r2 = self.suggest_symbolic(l, i, j, a_range=a_range, b_range=b_range, lib=lib, verbose=False)
                        self.fix_symbolic(l, i, j, name, verbose=verbose > 1)
                        if verbose >= 1:
                            print(f'fixing ({l},{i},{j}) with {name}, r2={r2}')

    def symbolic_formula(self, floating_digit=2, var=None, normalizer=None, simplify=False, output_normalizer = None ):
        '''
        obtain the symbolic formula
        
        Args:
        -----
            floating_digit : int
                the number of digits to display
            var : list of str
                the name of variables (if not provided, by default using ['x_1', 'x_2', ...])
            normalizer : [mean array (floats), varaince array (floats)]
                the normalization applied to inputs
            simplify : bool
                If True, simplify the equation at each step (usually quite slow), so set up False by default.
            output_normalizer: [mean array (floats), varaince array (floats)]
                the normalization applied to outputs
            
        Returns:
        --------
            symbolic formula : sympy function
        
        Example
        -------
        >>> model = KAN(width=[2,5,1], grid=5, k=3, noise_scale=0.1, seed=0, grid_eps=0.02)
        >>> f = lambda x: torch.exp(torch.sin(torch.pi*x[:,[0]]) + x[:,[1]]**2)
        >>> dataset = create_dataset(f, n_var=2)
        >>> model.train(dataset, opt='LBFGS', steps=50, lamb=0.01);
        >>> model = model.prune()
        >>> model(dataset['train_input'])
        >>> model.auto_symbolic(lib=['exp','sin','x^2'])
        >>> model.train(dataset, opt='LBFGS', steps=50, lamb=0.00, update_grid=False);
        >>> model.symbolic_formula()
        '''
        symbolic_acts = []
        x = []

        def ex_round(ex1, floating_digit=floating_digit):
            ex2 = ex1
            for a in sympy.preorder_traversal(ex1):
                if isinstance(a, sympy.Float):
                    ex2 = ex2.subs(a, round(a, floating_digit))
            return ex2

        # define variables
        if var == None:
            for ii in range(1, self.width[0] + 1):
                exec(f"x{ii} = sympy.Symbol('x_{ii}')")
                exec(f"x.append(x{ii})")
        else:
            x = [sympy.symbols(var_) for var_ in var]

        x0 = x

        if normalizer != None:
            mean = normalizer[0]
            std = normalizer[1]
            x = [(x[i] - mean[i]) / std[i] for i in range(len(x))]

        symbolic_acts.append(x)

        for l in range(len(self.width) - 1):
            y = []
            for j in range(self.width[l + 1]):
                yj = 0.
                for i in range(self.width[l]):
                    a, b, c, d = self.symbolic_fun[l].affine[j, i]
                    sympy_fun = self.symbolic_fun[l].funs_sympy[j][i]
                    try:
                        yj += c * sympy_fun(a * x[i] + b) + d
                    except:
                        print('make sure all activations need to be converted to symbolic formulas first!')
                        return
                if simplify == True:
                    y.append(sympy.simplify(yj + self.biases[l].weight.data[0, j]))
                else:
                    y.append(yj + self.biases[l].weight.data[0, j])

            x = y
            symbolic_acts.append(x)

        if output_normalizer != None:
            output_layer = symbolic_acts[-1]
            means = output_normalizer[0]
            stds = output_normalizer[1]

            assert len(output_layer) == len(means), 'output_normalizer does not match the output layer'
            assert len(output_layer) == len(stds), 'output_normalizer does not match the output layer'
            
            output_layer = [(output_layer[i] * stds[i] + means[i]) for i in range(len(output_layer))]
            symbolic_acts[-1] = output_layer



        self.symbolic_acts = [[ex_round(symbolic_acts[l][i]) for i in range(len(symbolic_acts[l]))] for l in range(len(symbolic_acts))]

        out_dim = len(symbolic_acts[-1])
        return [ex_round(symbolic_acts[-1][i]) for i in range(len(symbolic_acts[-1]))], x0

    def clear_ckpts(self, folder='./model_ckpt'):
        '''
        clear all checkpoints
        
        Args:
        -----
            folder : str
                the folder that stores checkpoints
        
        Returns:
        --------
            None
        '''
        if os.path.exists(folder):
            files = glob.glob(folder + '/*')
            for f in files:
                os.remove(f)
        else:
            os.makedirs(folder)

    def save_ckpt(self, name, folder='./model_ckpt'):
        '''
        save the current model as checkpoint
        
        Args:
        -----
            name: str
                the name of the checkpoint to be saved
            folder : str
                the folder that stores checkpoints
               
        Returns:
        --------
            None
        '''

        if not os.path.exists(folder):
            os.makedirs(folder)

        torch.save(self.state_dict(), folder + '/' + name)
        print('save this model to', folder + '/' + name)

    def load_ckpt(self, name, folder='./model_ckpt'):
        '''
        load a checkpoint to the current model
        
        Args:
        -----
            name: str
                the name of the checkpoint to be loaded
            folder : str
                the folder that stores checkpoints
               
        Returns:
        --------
            None
        '''
        self.load_state_dict(torch.load(folder + '/' + name))<|MERGE_RESOLUTION|>--- conflicted
+++ resolved
@@ -10,14 +10,10 @@
 from tqdm import tqdm
 import random
 import copy
-<<<<<<< HEAD
-
+RESOURCE_DIR = os.path.join(os.path.dirname(os.path.abspath(__file__)), "figures")
 '''
 KAN.py:包括定义KAN模型的主要类或函数。由多个KANLayer和Symbolic_KANLayer组成。支持前向传播、搜索模式设置、符号激活函数的固定和建议、模型训练、剪枝、可视化等功能。
 '''
-=======
-RESOURCE_DIR = os.path.join(os.path.dirname(os.path.abspath(__file__)), "figures")
->>>>>>> 4e9af77d
 
 class KAN(nn.Module):
     '''
@@ -310,14 +306,8 @@
         self.spline_postsplines = []
         self.spline_postacts = []
         self.acts_scale = []
-<<<<<<< HEAD
-        self.acts_scale_std = []
-        # self.neurons_scale = []
         if isinstance(x, list):
             x = torch.stack(x, dim=-1)
-=======
-
->>>>>>> 4e9af77d
         self.acts.append(x)  # acts shape: (batch, width[l])
 
         for l in range(self.depth):
